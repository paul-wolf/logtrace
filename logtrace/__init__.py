# -*- coding: utf-8 -*-

# Copyright (c) 2017-2018, Paul Wolf.
# All rights reserved.

# Redistribution and use in source and binary forms, with or without
# modification, are permitted provided that the following conditions are
# met:

# 1. Redistributions of source code must retain the above copyright
# notice, this list of conditions and the following disclaimer.

# 2. Redistributions in binary form must reproduce the above copyright
# notice, this list of conditions and the following disclaimer in the
# documentation and/or other materials provided with the distribution.

# 3. Neither the name of Yewleaf Ltd. nor the names of its contributors
# may be used to endorse or promote products derived from this software
# without specific prior written permission.

# THIS SOFTWARE IS PROVIDED BY THE COPYRIGHT HOLDERS AND CONTRIBUTORS
# "AS IS" AND ANY EXPRESS OR IMPLIED WARRANTIES, INCLUDING, BUT NOT
# LIMITED TO, THE IMPLIED WARRANTIES OF MERCHANTABILITY AND FITNESS FOR
# A PARTICULAR PURPOSE ARE DISCLAIMED. IN NO EVENT SHALL THE COPYRIGHT
# HOLDER OR CONTRIBUTORS BE LIABLE FOR ANY DIRECT, INDIRECT, INCIDENTAL,
# SPECIAL, EXEMPLARY, OR CONSEQUENTIAL DAMAGES (INCLUDING, BUT NOT
# LIMITED TO, PROCUREMENT OF SUBSTITUTE GOODS OR SERVICES; LOSS OF USE,
# DATA, OR PROFITS; OR BUSINESS INTERRUPTION) HOWEVER CAUSED AND ON ANY
# THEORY OF LIABILITY, WHETHER IN CONTRACT, STRICT LIABILITY, OR TORT
# (INCLUDING NEGLIGENCE OR OTHERWISE) ARISING IN ANY WAY OUT OF THE USE
# OF THIS SOFTWARE, EVEN IF ADVISED OF THE POSSIBILITY OF SUCH DAMAGE.

# Original author: paul.wolf@yewleaf.com

import uuid
import time
import inspect
import logging

__version__ = '0.1.1'
__author__ = 'Paul Wolf'
__license__ = 'BSD'

__all__ = (
    'LogTrace',
)


def clean(s, chars):
    """Clean string s of characters in chars."""
    translation_table = dict.fromkeys(map(ord, chars), '_')
    return s.translate(translation_table)


def parse(s, delimiter):
    """
    https://stackoverflow.com/questions/18092354/python-split-string-without-splitting-escaped-character/18092547#18092547

    https://www.balabit.com/documents/syslog-ng-ose-latest-guides/en/syslog-ng-ose-guide-admin/html/concepts-message-ietfsyslog.html

    """
    pass


class LogTrace(object):
    def __init__(self,
                 logger=None,  # we'll emit output here
                 delimiter="; ",  # delimiter between parts
                 tag='',  # add a label to the log entry, non-unique
                 unique_id=False,  # create a uuid to identify the log?
                 level=None,  # default level if you want to use emit()
                 verbosity='v'):
        self.uid = None
        self.verbosity = verbosity
        self.data = {}
        if logger:
            self.logger = logger
        else:
            self.logger = logging.getLogger(__name__)
        self.delimiter = delimiter
        if level:
            self.level = level
        else:
            self.level = self.logger.getEffectiveLevel()

        self.event_log = []

        if tag:  # prepend log record tag
            if not tag[0] == '#':
                tag = '#' + tag
            self.event_log.append(tag)
        if unique_id:
            self.uid = uuid.uuid4()
        self.clean = False

        self.emit_funcs = {
            logging.DEBUG: self.logger.debug,
            logging.INFO: self.logger.info,
            logging.WARNING: self.logger.warning,
            logging.ERROR: self.logger.error,
            logging.CRITICAL: self.logger.critical,
        }

        self.start = time.time()

    def clear(self):
        self.event_log = []
        self.start = time.time()

    def get_uid(self):
        if not self.uid:
            self.uid = uuid.uuid4()
        return self.uid

    def set_uid(self, uid):
        """
        Accepts a string or uuid. Adds it to self.uid as a uuid.
        We want to not care which it is. Any string can be used for this.
        """
        if not (isinstance(uid, uuid.UUID) or isinstance(uid, str)):
            uid = str(uid)
        self.uid = uid

    def _add_message(self, msg, backup=1):
        """Append msg to logs only if log level is effective."""
        if not self.logger.getEffectiveLevel() >= self.logger.level:
            print("WARNING, not adding message, effective level: {}, level={}".format(self.logger.getEffectiveLevel(),
                                                                                      self.logger.level))
            return

        f = inspect.currentframe()
        for __ in range(backup):
            f = f.f_back
            i = inspect.getframeinfo(f)
        if self.verbosity == 'v':
            msg = "[{0}, {1:.4f}s] {2}".format(i.lineno, time.time() - self.start, msg)
        elif self.verbosity == 'vv':
            msg = "[{0}:{1}, {2:.4f}s] {3}".format(i.function,
                                                   i.lineno, time.time() - self.start, msg)
        elif self.verbosity == 'vvv':
            msg = "[{0}.{1}:{2}, {3:.4f}s] {4}".format(i.filename, i.function,
                                                       i.lineno, time.time() - self.start, msg)
        self.event_log.append(msg)

    def _add_data(self, data):
        """Update self.data with new data, be careful with key duplicates. """
        self.data.update(data)

    def add(self, msg=None, data=None, backup=2):
        if msg:
            self._add_message(msg, backup)
        if data:
            self._add_data(data)

    def build_message(self, delimiter):
        msg = delimiter.join(self.event_log)
        if self.clean:
            msg = msg.replace(delimiter, '_')

        if self.uid:
            msg = "uid={}{}{}".format(self.uid, self.delimiter, msg)
        return msg

    def emit_string(self, msg=None, delimiter=None, backup=2):
        """Return string of log record."""

        if not delimiter:
            delimiter = self.delimiter

        if msg:
            self.add(msg, backup=backup)

        return self.build_message(delimiter=delimiter)

    def emit(self, msg=None, delimiter=None, emit_func=None, backup=2, **extra):
        """Call emit function on self.logger which
        defaults to logger.debug

        or call emit_func which should be something like:

            log.emit(emit_func=logger.error)

        backup: how many frames to go back in the stack
        for the actually relevant calling frame

        If you want to pass any additional options into logger.debug etc
            functions - just use **extra params.
        """
        if not self.logger.getEffectiveLevel() >= self.logger.level:
            return

        if not delimiter:
            delimiter = self.delimiter

        if msg:
            self.add(msg, backup=backup)

        if not emit_func:
            emit_func = self.emit_funcs[self.level]

<<<<<<< HEAD
        emit_func(self.build_message(delimiter=delimiter), extra=extra)
=======
        emit_func(self.build_message(), **extra)
>>>>>>> 76afd2e8

    def emit_error(self, msg, delimiter=None):
        self.emit(msg, delimiter, emit_func=self.logger.error, backup=3)

    def emit_debug(self, msg, delimiter=None):
        self.emit(msg, delimiter, emit_func=self.logger.debug, backup=3)

    def emit_info(self, msg, delimiter=None):
        self.emit(msg, delimiter, emit_func=self.logger.info, backup=3)

    def emit_warning(self, msg, delimiter=None):
        self.emit(msg, delimiter, emit_func=self.logger.warning, backup=3)

    def emit_critical(self, msg, delimiter=None):
        self.emit(msg, delimiter, emit_func=self.logger.critical, backup=3)<|MERGE_RESOLUTION|>--- conflicted
+++ resolved
@@ -198,11 +198,7 @@
         if not emit_func:
             emit_func = self.emit_funcs[self.level]
 
-<<<<<<< HEAD
-        emit_func(self.build_message(delimiter=delimiter), extra=extra)
-=======
-        emit_func(self.build_message(), **extra)
->>>>>>> 76afd2e8
+        emit_func(self.build_message(delimiter=delimiter), **extra)
 
     def emit_error(self, msg, delimiter=None):
         self.emit(msg, delimiter, emit_func=self.logger.error, backup=3)
